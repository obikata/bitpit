--- conflicted
+++ resolved
@@ -20,15 +20,9 @@
 	Class_Para_Tree ptree;
 	int num_octants = 11;
 	for(int i = 0; i < num_octants; ++i)
-<<<<<<< HEAD
-	{
+/*	{
 		ptree.octree.addOctantToTree(Class_Octant(0,0,0,0));
-	}
-=======
-/*	{
-		ptree.octree.octants.push_back(Class_Octant(0,0,0,0));
 	}*/
->>>>>>> 059bc49b
 
 
 	MPI::Finalize();
