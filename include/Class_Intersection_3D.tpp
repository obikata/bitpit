--- conflicted
+++ resolved
@@ -9,14 +9,6 @@
 // CLASS SPECIALIZATION                                                                //
 // =================================================================================== //
 
-<<<<<<< HEAD
-class Class_Octant<3>;
-template<int dim> class Class_Local_Tree;
-class Class_Local_Tree<3>;
-
-
-=======
->>>>>>> 2289569f
 template<>
 class Class_Intersection<3> {
 	// ------------------------------------------------------------------------------- //
@@ -34,7 +26,7 @@
 	// ------------------------------------------------------------------------------- //
 	// MEMBERS ----------------------------------------------------------------------- //
 
-	uint64_t size;
+	uint64_t	size;
 	uint32_t 	owners[2];			// Owner octants of the intersection (first is the internal octant)
 	uint8_t   	iface;				// Index of the face of the first owner
 	bool		finer;				// 0/1 finer octant (if same level =0)
@@ -105,14 +97,7 @@
 		}
 	};
 	uint32_t getSize(){
-<<<<<<< HEAD
-		const Class_Octant<3> & oct = octree<3>->
-//				->extractOctant(owners[finer]);
-				//extractOctant(owners[finer]);
-		//return oct.getSize();
-=======
 		return size;
->>>>>>> 2289569f
 	};
 	uint64_t getArea(){
 
