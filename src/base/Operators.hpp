// ================================================================================== //
//                                  OPERATORS                                         //
//                                                                                    //
// Operators for standard template library containers.                                //
// ================================================================================== //
// INFO                                                                               //
// ================================================================================== //
// Author     : Alessandro Alaia                                                      //
// Version    : v3.0                                                                  //
//                                                                                    //
// All rights reserved.                                                               //
// ================================================================================== //
#ifndef __OPERATORS_HH__
#define __OPERATORS_HH__

// ================================================================================== //
// INCLUDES                                                                           //
// ================================================================================== //

// Standard Template Library
# include <cmath>
# include <array>
# include <vector>
# include <string>
# include <sstream>
# include <fstream>
# include <iomanip>
# include <iostream>
# include <algorithm>
# include <functional> 
// CC_lib
// none

// ================================================================================== //
// NAMESPACES                                                                         //
// ================================================================================== //
using namespace std;

// ================================================================================== //
// FUNCTION PROTOTYPES                                                                //
// ================================================================================== //

// STL vectors ====================================================================== //

// Operator "+" --------------------------------------------------------------------- //
template <class T>
vector< T > operator+ (                                                               // ELEMENT-WISE SUM BETWEEN TWO VECTORS
        const vector< T >             &,                                                    // 1st argument (vector)
        const vector< T >             &                                                     // 2nd argument (vector)
        );
template <class T>
vector< T > operator+ (                                                               // ELEMENT-WISE SUM BETWEEN VECTOR AND CONSTANT
        const vector< T >             &,                                                    // 1st argument (vector)
        const T                       &                                                     // 2nd argument (constant)
        );
template <class T>
vector< T > operator+ (                                                               // ELEMENT-WISE SUM BETWEEN CONSTANT AND VECTOR
        const T                       &,                                                    // 1st argument (constant)
        const vector< T >             &                                                     // 2nd argument (vector)
        );
template <class T>
vector< vector< T > > operator+ (                                                     // ELEMENT-WISE SUM BETWEEN CONSTANT AND VECTOR
        const T                       &,                                                    // 1st argument (constant)
        const vector< vector< T > >   &                                                     // 2nd argument (vector)
        );
template <class T>
vector< vector< T > > operator+ (                                                     // ELEMENT-WISE SUM BETWEEN CONSTANT AND VECTOR
        const vector< vector< T > >   &,                                                    // 1st argument (vector)
        const T                       &                                                     // 2nd argument (constant)
        );

// Operator "-" --------------------------------------------------------------------- //
template <class T>
vector< T > operator- (                                                               // ELEMENT-WISE DIFFERENCE BETWEEN TWO VECTORS
        const vector< T >             &,                                                    // 1st argument (vector)
        const vector< T >             &                                                     // 2nd argument (vector)
        );
template <class T>
vector< T > operator- (                                                               // ELEMENT-WISE DIFFERENCE BETWEEN VECTOR AND CONSTANT
        const vector< T >             &,                                                    // 1st argument (vector)
        const T                       &                                                     // 2nd argument (constant)
        );
template <class T>
vector< T > operator- (                                                               // ELEMENT-WISE DIFFERENCE BETWEEN CONSTANT AND VECTOR
        const T                       &,                                                    // 1st argument (constant)
        const vector< T >             &                                                     // 2nd argument (vector)
        );
template <class T>
vector< vector< T > > operator- (                                                     // ELEMENT-WISE DIFFERENCE BETWEEN CONSTANT AND VECTOR
        const T                       &,                                                    // 1st argument (constant)
        const vector< vector< T > >   &                                                     // 2nd argument (vector)
        );
template <class T>
vector< vector< T > > operator- (                                                     // ELEMENT-WISE DIFFERENCE BETWEEN CONSTANT AND VECTOR
        const vector< vector< T > >   &,                                                    // 1st argument (vector)
        const T                       &                                                     // 2nd argument (constant)
        );

// Operator "*" --------------------------------------------------------------------- //
template <class T>
vector< T > operator* (                                                               // ELEMENT-WISE PRODUCT BETWEEN TWO VECTORS
        const vector< T >             &,                                                    // 1st argument (vector)
        const vector< T >             &                                                     // 2nd argument (vector)
        );
template <class T>
vector< T > operator* (                                                               // ELEMENT-WISE PRODUCT BETWEEN VECTOR AND CONSTANT
        const vector< T >             &,                                                    // 1st argument (vector)
        const T                       &                                                     // 2nd argument (constant)
        );
template <class T>
vector< T > operator* (                                                               // ELEMENT-WISE PRODUCT BETWEEN CONSTANT AND VECTOR
        const T                       &,                                                    // 1st argument (constant)
        const vector< T >             &                                                     // 2nd argument (vector)
        );
template <class T>
vector< vector < T > > operator* (                                                    // ELEMENT-WISE PRODUCT BETWEEN CONSTANT AND VECTOR
        const T                       &,                                                    // 1st argument (constant)
        const vector< vector< T > >   &                                                     // 2nd argument (vector)
        );
template <class T>
vector< vector< T > > operator* (                                                     // ELEMENT-WISE PRODUCT BETWEEN CONSTANT AND VECTOR
        const vector< vector< T > >   &,                                                    // 1st argument (vector)
        const T                       &                                                     // 2nd argument (constant)
        );

// Operator "/" --------------------------------------------------------------------- //
template <class T>
vector< T > operator/ (                                                               // ELEMENT-WISE DIVISION BETWEEN VECTORS
        const vector< T >             &,                                                    // 1st argument (vector)
        const vector< T >             &                                                     // 2nd argument (vector)
        );
template <class T>
vector< T > operator/ (                                                               // ELEMENT-WISE DIVISION BETWEEN VECTOR AND CONSTANT
        const vector< T >             &,                                                    // 1st argument (vector)
        const T                       &                                                     // 2nd argument (constant)
        );
template <class T>
vector< T > operator/ (                                                               // ELEMENT-WISE DIVISION BETWEEN CONSTANT AND VECTOR
        const T                       &,                                                    // 1st argument (constant)
        const vector< T >             &                                                     // 2nd argument (vector)
        );
template <class T>
vector< vector< T > > operator/ (                                                     // ELEMENT-WISE DIVISION BETWEEN CONSTANT AND VECTOR
        const T                       &,                                                    // 1st argument (constant)
        const vector< vector< T > >   &                                                     // 2nd argument (vector)
        );
template <class T>
vector< vector< T > > operator/ (                                                     // ELEMENT-WISE DIVISION BETWEEN CONSTANT AND VECTOR
        const vector< vector< T > >   &,                                                    // 1st argument (vector)
        const T                       &                                                     // 2nd argument (constant)
        );

// Output operator ------------------------------------------------------------------ //
template <class T>
ostream& operator<< (                                                                 // OUTPUT STREAM OPERATOR
        ostream                     &,                                                    // (input) output stream
        const vector< T >           &                                                     // (input) vector to be streamed
        );
template <class T>
ofstream& operator<< (                                                                // OUTPUT FILE STREAM OPERATOR
        ofstream                    &,                                                    // (input) output file stream
        const vector< T >           &                                                     // (input) vector to be streamed
        );

// Input operators ------------------------------------------------------------------ //
template <class T>
istream& operator>> (                                                                 // INPUT STREAM OPERATOR
        istream                     &,                                                    // (input) input stream
        vector< T >                 &                                                     // (input/output) vector to be streamed
        );
template <class T>
ifstream& operator>> (                                                                // INPUT FILE STREAM OPERATOR
        ifstream                    &,                                                    // (input) input file stream
        vector< T >                 &                                                     // (input/output) vector to be streamed
        );

// Operator "min" ------------------------------------------------------------------- //
template <class T>
vector< T > min(                                                                      // RETURNS THE MINIMUM BETWEEN VECTOR X AND VECTOR Y
        const vector< T >           &,                                                    // (input) 1st argument of comparison (vector)
        const vector< T >           &                                                     // (input) 2nd argument of comparison (vector)
        );
template <class T>
vector< T > min(                                                                      // RETURNS THE MINIMUM BETWEEN VECTOR X AND SCALAR Y
        const vector< T >           &,                                                    // (input) 1st argument of comparison (vector)
        const T                     &                                                     // (input) 2nd argument of comparison (scalar)
        );
template <class T>
vector< T > min(                                                                      // RETURNS THE MINIMUM BETWEEN VECTOR X AND SCALAR Y
        const T                     &,                                                    // (input) 1st argument of comparison (scalar)
        const vector< T >           &                                                     // (input) 2nd argument of comparison (vector)
        );
template <class T>
vector< vector< T > > min(                                                            // RETURNS THE MINIMUM BETWEEN VECTOR X AND SCALAR Y
        const vector< vector< T > > &,                                                    // (input) 1st argument of comparison (vector)
        const T                     &                                                     // (input) 2nd argument of comparison (scalar)
        );
template <class T>
vector< vector< T > > min(                                                            // RETURNS THE MINIMUM BETWEEN VECTOR X AND SCALAR Y
        const T                     &,                                                    // (input) 1st argument of comparison (scalar)
        const vector< vector< T > > &                                                     // (input) 2nd argument of comparison (vector)
        );

// Operator "minval" ---------------------------------------------------------------- //
void inline minval(                                                                   // DUMMY ROUTINE FOR MINVAL SEARCH
        const double                &,                                                    // (dummy input) 1st argument
        double                      &                                                     // (dummy input/output) 2nd argument
        );
void inline minval(                                                                   // DUMMY ROUTINE FOR MINVAL SEARCH
        const int                   &,                                                    // (dummy input) 1st argument
        int                         &                                                     // (dummy input/output) 2nd argument
        );
template <class T, class T1>
void minval(                                                                          // RETURNS THE MINIMUM ELEMENT OF A VECTOR
        const vector<T>             &,                                                    // (input) input vector
        T1                          &                                                     // (input/output) minimum element
        );

// Operator "max" ------------------------------------------------------------------- //
template <class T>
vector< T > max(                                                                      // RETURNS THE MAXIMUM BETWEEN X AND Y
        const vector< T >           &,                                                    // (input) 1st argument of comparison
        const vector< T >           &                                                     // (input) 2nd argument of comparison
        );
template <class T>
vector< T > max(                                                                      // RETURNS THE MAXIMUM BETWEEN X AND Y
        const vector< T >           &,                                                    // (input) 1st argument of comparison
        const T                     &                                                     // (input) 2nd argument of comparison
        );
template <class T>
vector< T > max(                                                                      // RETURNS THE MAXIMUM BETWEEN X AND Y
        const T                     &,                                                    // (input) 1st argument of comparison
        const vector< T >           &                                                     // (input) 2nd argument of comparison
        );
template <class T>
vector< vector< T > > max(                                                            // RETURNS THE MAXIMUM BETWEEN X AND Y
        const vector< vector< T > > &,                                                    // (input) 1st argument of comparison
        const T                     &                                                     // (input) 2nd argument of comparison
        );
template <class T>
vector< vector< T > > max(                                                            // RETURNS THE MAXIMUM BETWEEN X AND Y
        const T                     &,                                                    // (input) 1st argument of comparison
        const vector< vector< T > > &                                                     // (input) 2nd argument of comparison
        );

// Operator "maxval" ---------------------------------------------------------------- //
void inline maxval(                                                                   // DUMMY ROUTINE FOR MAXVAL SEARCH
        const double                &,                                                    // (dummy input) 1st argument
        double                      &                                                     // (dummy input/output) 2nd argument
        );
void inline maxval(                                                                   // DUMMY ROUTINE FOR MAXVAL SEARCH
        const int                   &,                                                    // (dummy input) 1st argument
        int                         &                                                     // (dummy input/output) 2nd argument
        );
template <class T, class T1>
void maxval(                                                                          // RETURNS THE MAXIMUM ELEMENT OF A VECTOR
        const vector<T>             &,                                                    // (input) input vector
        T1                          &                                                     // (input/output) maximum element
        );

// Operator "sum" ------------------------------------------------------------------- //
void inline sum(                                                                      // DUMMY ROUTINE FOR SUM OPERATOR
        const int                   &,                                                    // (dummy input) 1st argument
        int                         &                                                     // (dummy input/output) 2nd argument
        );
void inline sum(                                                                    // DUMMY ROUTINE FOR SUM OPERATOR
        const double                &,                                                    // (dummy input) 1st argument
        double                      &                                                     // (dummy input/output) 2nd argument
        );
template <class T>
void inline sum(                                                                    // DUMMY ROUTINE FOR SUM OPERATOR
        const T                     &,                                                    // (dummy input) 1st argument
        T                           &                                                     // (dummy input/output) 2nd argument
        );
template <class T, class T1>
void sum(                                                                             // RETURNS THE SUM OF ELEMENT OF A VECTOR
        const vector< T >           &,                                                    // (input) input vector
        T1                          &                                                     // (input/output) sum of vector's element
        );

// Operator "abs" ------------------------------------------------------------------- //
template <class T>
vector<T> abs(                                                                        // RETURNS THE ABSOLUTE VALUE OF A VECTOR
        const vector< T >           &                                                     // (input) input vector
        );

// Operator "sign" ------------------------------------------------------------------- //
template <class T>
T sign(                                                                               // RETURNS THE SIGN 
<<<<<<< HEAD
        const  T                    &                                                     // (input) input value
      );
=======
        const  T                val &                                                     // (input) input value
      ){
    return (T(0) < val) - (val < T(0));
};
>>>>>>> 1847bce3


// Operator "pow" ------------------------------------------------------------------- //
template <class T>
vector< T > pow(                                                                      // RETURNS THE ELEMENTWISE POWER OF VECTOR
        vector< T >                 &,                                                    // (input) input vector
        double                                                                            // (input) power
        );

// Operator "norm" ------------------------------------------------------------------ //
template <class T>
double norm_1(                                                                        // RETURNS THE 1-NORM OF A VECTOR
        const vector< T >           &                                                     // (input) input vector
        );
template <class T>
double norm_2(                                                                        // RETURNS THE 2-NORM OF A VECTOR
        const vector< T >           &                                                     // (input) input vector
        );
template <class T>
double norm(                                                                          // RETURNS THE P-NORM OF A VECTOR
        const vector< T >           &,                                                    // (input) input vector
        int                                                                               // (input) norm index
        );
template <class T>
double norm_inf(                                                                      // RETURNS THE inf-NORM OF A VECTOR
        const vector< T >           &                                                     // (input) input vector
        );

// Operator "Dot_Product" ----------------------------------------------------------- //
template <class T>
T Dot_Product(                                                                        // COMPUTE THE DOT PRODUCT OF TWO VECTORS
        const vector< T >           &,                                                    // (input) 1st argument of dot product
        const vector< T >           &                                                     // (input) 2nd argument of dot product
        );

// Operator Cross_Product ----------------------------------------------------------- //
template <class T>
vector<T> Cross_Product(                                                              // COMPUTE THE CROSS-PRODUCT OF TWO VECTORS
        vector<T> const             &,                                                    // (input) 1st argument of cross product
        vector<T> const             &                                                     // (input) 2nd argument of cross product
        );

// C++ v10.0 arrays ================================================================= //

// Operator "+" --------------------------------------------------------------------- //
template <class T, size_t d>
array<T, d> operator+ (                                                               // ELEMENT-WISE SUM BETWEEN ARRAYS
        const array<T, d>             &,                                                    // 1st argument (array)
        const array<T, d>             &                                                     // 2nd argument (array)
        );
template <class T, size_t d>
array<T, d> operator+ (                                                               // ELEMENT-WISE SUM BETWEEN ARRAY AND CONSTANT
        const array<T, d>             &,                                                    // 1st argument (array)
        const T                       &                                                     // 2nd argument (constant)
        );
template <class T, size_t d>
array<T, d> operator+ (                                                               // ELEMENT-WISE SUM BETWEEN CONSTANT AND ARRAY
        const T                       &,                                                    // 1st argument (constant)
        const array<T, d>             &                                                     // 2nd argument (array)
        );
template <class T, size_t d, size_t e> 
array<array<T, e>, d> operator+ (                                                     // ELEMENT-WISE SUM BETWEEN CONSTANT AND ARRAY
        const T                       &,                                                    // 1st argument (constant)
        const array<array<T, e>, d>   &                                                     // 2nd argument (array)
        );
template <class T, size_t d, size_t e>
array<array<T, e>, d> operator+ (                                                     // ELEMENT-WISE SUM BETWEEN CONSTANT AND ARRAY
        const array<array<T, e>, d>   &,                                                    // 1st argument (constant)
        const T                       &                                                     // 2nd argument (array)
        );

// Operator "-" --------------------------------------------------------------------- //
template <class T, size_t d>
array<T, d> operator- (                                                               // ELEMENT-WISE DIFFERENCE BETWEEN TWO ARRAYS
        const array<T, d>             &,                                                    // 1st argument (array)
        const array<T, d>             &                                                     // 2nd argument (array)
        );
template <class T, size_t d>
array<T, d> operator- (                                                               // ELEMENT-WISE DIFFERENCE BETWEEN ARRAY AND CONSTANT
        const array<T, d>             &,                                                    // 1st argument (array)
        const T                       &                                                     // 2nd argument (constant)
        );
template <class T, size_t d>
array<T, d> operator- (                                                               // ELEMENT-WISE DIFFERENCE BETWEEN CONSTANT AND ARRAY
        const T                       &,                                                    // 1st argument (constant)
        const array<T, d>             &                                                     // 2nd argument (array)
        );
template <class T, size_t d, size_t e>
array<array<T, e>, d> operator- (                                                     // ELEMENT-WISE DIFFERENCE BETWEEN CONSTANT AND ARRAY
        const T                       &,                                                    // 1st argument (constant)
        const array<array<T, e>, d>   &                                                     // 2nd argument (array)
        );
template <class T, size_t d, size_t e>
array<array<T, e>, d> operator- (                                                     // ELEMENT-WISE DIFFERENCE BETWEEN CONSTANT AND ARRAY
        const array<array<T, e>, d>   &,                                                    // 1st argument (array)
        const T                       &                                                     // 2nd argument (constant)
        );

// Operator "*" --------------------------------------------------------------------- //
template <class T, size_t d>
array<T, d> operator* (                                                               // ELEMENT-WISE PRODUCT BETWEEN TWO ARRAYS
        const array<T, d>             &,                                                    // 1st argument (array)
        const array<T, d>             &                                                     // 2nd argument (array)
        );
template <class T, size_t d>
array<T, d> operator* (                                                               // ELEMENT-WISE PRODUCT BETWEEN ARRAY AND CONSTANT
        const array<T, d>             &,                                                    // 1st argument (array)
        const T                       &                                                     // 2nd argument (constant)
        );
template <class T, size_t d>
array<T, d> operator* (                                                               // ELEMENT-WISE PRODUCT BETWEEN CONSTANT AND ARRAY
        const T                       &,                                                    // 1st argument (constant)
        const array<T, d>             &                                                     // 2nd argument (array)
        );
template <class T, size_t d, size_t e>
array<array<T, e>, d> operator* (                                                     // ELEMENT-WISE PRODUCT BETWEEN CONSTANT AND ARRAY
        const T                       &,                                                    // 1st argument (constant)
        const array<array<T, e>, d>   &                                                     // 2nd argument (array)
        );
template <class T, size_t d, size_t e>
array<array<T, e>, d> operator* (                                                     // ELEMENT-WISE PRODUCT BETWEEN CONSTANT AND ARRAY
        const array<array<T, e>, d>   &,                                                    // 1st argument (array)
        const T                       &                                                     // 2nd argument (constant)
        );

// Operator "/" --------------------------------------------------------------------- //
template <class T, size_t d>
array<T, d> operator/ (                                                               // ELEMENT-WISE PRODUCT BETWEEN ARRAYS
        const array<T, d>             &,                                                    // 1st argument (array)
        const array<T, d>             &                                                     // 2nd argument (array)
        );
template <class T, size_t d>
array<T, d> operator/ (                                                               // ELEMENT-WISE PRODUCT BETWEEN ARRAY AND CONSTANT
        const array<T, d>             &,                                                    // 1st argument (array)
        const T                       &                                                     // 2nd argument (constant)
        );
template <class T, size_t d>
array<T, d> operator/ (                                                               // ELEMENT-WISE PRODUCT BETWEEN CONSTANT AND ARRAY
        const T                       &,                                                    // 1st argument (constant)
        const array<T, d>             &                                                     // 2nd argument (array)
        );
template <class T, size_t d, size_t e>
array<array<T, e>, d> operator/ (                                                     // ELEMENT-WISE PRODUCT BETWEEN CONSTANT AND ARRAY
        const T                       &,                                                    // 1st argument (constant)
        const array<array<T, e>, d>   &                                                     // 2nd argument (array)
        );
template <class T, size_t d, size_t e>
array<array<T, e>, d> operator/ (                                                     // ELEMENT-WISE PRODUCT BETWEEN CONSTANT AND ARRAY
        const array<array<T, e>, d>   &,                                                    // 1st argument (array)
        const T                       &                                                     // 2nd argument (constant)
        );

// Output operator ------------------------------------------------------------------ //
template <class T, size_t d>
ostream& operator<< (                                                                 // OUTPUT STREAM OPERATOR
        ostream                     &,                                                    // (input) output stream
        const array<T, d>           &                                                     // (input) vector to be streamed
        );
template <class T, size_t d>
ofstream& operator<< (                                                                // OUTPUT FILE STREAM OPERATOR
        ofstream                    &,                                                    // (input) output file stream
        const array<T, d>           &                                                     // (input) vector to be streamed
        );

// Input operators ------------------------------------------------------------------ //
template <class T, size_t d>
ifstream& operator>> (                                                                // INPUT FILE STREAM OPERATOR
        ifstream                    &,                                                    // (input) input file stream
        array<T, d>                 &                                                     // (input) vector to be streamed
        );

// Operator "min" ------------------------------------------------------------------- //
template <class T, size_t d>
array<T, d> min(                                                                      // RETURNS THE MINIMUM BETWEEN VECTOR X AND VECTOR Y
        const array<T, d>           &,                                                    // (input) 1st argument of comparison (vector)
        const array<T, d>           &                                                     // (input) 2nd argument of comparison (vector)
        );
template <class T, size_t d>
array<T, d> min(                                                                      // RETURNS THE MINIMUM BETWEEN VECTOR X AND SCALAR Y
        const array<T, d>           &,                                                    // (input) 1st argument of comparison (vector)
        const T                     &                                                     // (input) 2nd argument of comparison (scalar)
        );
template <class T, size_t d>
array<T, d> min(                                                                      // RETURNS THE MINIMUM BETWEEN VECTOR X AND SCALAR Y
        const T                     &,                                                    // (input) 1st argument of comparison (scalar)
        const array<T, d>           &                                                     // (input) 2nd argument of comparison (vector)
        );
template <class T, size_t d, size_t n>
array<array<T, n>, d> min(                                                            // RETURNS THE MINIMUM BETWEEN VECTOR X AND SCALAR Y
        const array<array<T, n>, d> &,                                                    // (input) 1st argument of comparison (vector)
        const T                     &                                                     // (input) 2nd argument of comparison (scalar)
        );
template <class T, size_t d, size_t n>
array<array<T, n>, d> min(                                                            // RETURNS THE MINIMUM BETWEEN VECTOR X AND SCALAR Y
        const T                     &,                                                    // (input) 1st argument of comparison (scalar)
        const array<array<T, n>, d> &                                                     // (input) 2nd argument of comparison (vector)
        );

// Operator "minval" ---------------------------------------------------------------- //
template <class T, size_t d, class T1>
void minval(                                                                          // RETURNS THE MINIMUM ELEMENT OF A VECTOR
        const array<T, d>           &,                                                    // (input) input vector
        T1                          &                                                     // (input/output) minimum element
        );

// Operator "max" ------------------------------------------------------------------- //
template <class T, size_t d>
array<T, d> max(                                                                      // RETURNS THE MAXIMUM BETWEEN TWO ARRAYS
        const array<T, d>           &,                                                    // (input) 1st argument of comparison (array)
        const array<T, d>           &                                                     // (input) 2nd argument of comparison (array)
        );
template <class T, size_t d>
array<T, d> max(                                                                      // RETURNS THE MAXIMUM BETWEEN ARRAY AND SCALAR
        const array<T, d>           &,                                                    // (input) 1st argument of comparison (array)
        const T                     &                                                     // (input) 2nd argument of comparison (scalar)
        );
template <class T, size_t d>
array<T, d> max(                                                                      // RETURNS THE MAXIMUM BETWEEN ARRAY AND SCALAR
        const T                     &,                                                    // (input) 1st argument of comparison (scalar)
        const array<T, d>           &                                                     // (input) 2nd argument of comparison (array)
        );
template <class T, size_t d, size_t n>
array<array<T, n>, d> max(                                                            // RETURNS THE MAXIMUM BETWEEN ARRAY AND SCALAR
        const array<array<T, n>, d> &,                                                    // (input) 1st argument of comparison (array)
        const T                     &                                                     // (input) 2nd argument of comparison (scalar)
        );
template <class T, size_t d, size_t n>
array<array<T, n>, d> max(                                                            // RETURNS THE MAXIMUM BETWEEN ARRAY AND SCALAR
        const T                     &,                                                    // (input) 1st argument of comparison (scalar)
        const array<array<T, n>, d> &                                                     // (input) 2nd argument of comparison (array)
        );

// Operator "maxval" ---------------------------------------------------------------- //
template <class T, size_t d, class T1>
void maxval(                                                                          // RETURNS THE MAXIMUM ELEMENT OF A ARRAY
        const array<T, d>           &,                                                    // (input) input array
        T1                          &                                                     // (input/output) maximum element
        );

// Operator "sum" ------------------------------------------------------------------- //
template <class T, size_t d, class T1>
void sum(                                                                             // RETURNS THE SUM OF ARRAY ELEMENTS
        const array<T, d>           &,                                                    // (input) input array
        T1                          &                                                     // (input/output) sum of array's elements
        );

// Operator "abs" ------------------------------------------------------------------- //
template <class T, size_t d>
array<T, d> abs(                                                                      // RETURNS THE ABSOLUTE VALUE OF A ARRAY
        const array<T, d>           &                                                     // (input) input array
        );

// Operator "pow" ------------------------------------------------------------------- //
template <class T, size_t d>
array<T, d> pow(                                                                      // RETURNS THE ELEMENTWISE POWER OF ARRAY
        array<T, d>                 &,                                                    // (input) input array
        double                                                                            // (input) power
        );

// Operator "norm" ------------------------------------------------------------------ //
template <class T, size_t d>
double norm_1(                                                                        // RETURNS THE 1-NORM OF ARRAY
        const array<T, d>  &x                                                             // (input) input array
        );
template <class T, size_t d>
double norm_2(                                                                        // RETURNS THE 2-NORM OF ARRAY
        const array<T, d>  &x                                                             // (input) input array
        );
template <class T, size_t d>
double norm(                                                                          // RETURNS THE p-NORM OF ARRAY
        const array<T, d>  &x,                                                            // (input) input array
        int                 p                                                             // (input) norm index
        );
template <class T, size_t d>
double norm_inf(                                                                      // RETURNS THE inf NORM OF ARRAY
        const array<T, d>  &x                                                             // (input) input array
        );

// Operator "Dot_Product" ----------------------------------------------------------- //
template <class T, size_t d>
T Dot_Product(                                                                        // COMPUTE THE DOT PRODUCT OF TWO ARRAYS
        const array<T, d>           &,                                                    // (input) 1st argument of dot product
        const array<T, d>           &                                                     // (input) 2nd argument of dot product
        );

// Operator Cross_Product ----------------------------------------------------------- //
template <class T, size_t d>
T Cross_Product(                                                            // COMPUTE THE CROSS-PRODUCT OF TWO ARRAYS
        array<T, 2> const           &,                                                    // (input) 1st argument of cross product
        array<T, 2> const           &                                                     // (input) 2nd argument of cross product
        );

template <class T, size_t d>
array<T, 3> Cross_Product(                                                            // COMPUTE THE CROSS-PRODUCT OF TWO ARRAYS
        array<T, 3> const           &,                                                    // (input) 1st argument of cross product
        array<T, 3> const           &                                                     // (input) 2nd argument of cross product
        );

// String =========================================================================== //

// Trimming operators --------------------------------------------------------------- //
static inline string &ltrim(                                                          // STRING LEFT TRIMMING
        string                      &                                                     // (input) string to be trimmed
        );
static inline string &rtrim(                                                          // STRING RIGHT TRIMMING
        string                      &                                                     // (input) string to be trimmed
        );
static inline string &trim(                                                           // STRING TRIMMING
        string                      &                                                     // (input) string to be trimmed
        );

// Padding operators ---------------------------------------------------------------- //
static inline string ZeroPadNumber(                                                   // PERFORMS CONVERSION OF INTEGER INTO STRING
        int                          ,                                                    // (input) number of char in string
        int                                                                               // (input) integer to be padded
        );

// Input stream operator ------------------------------------------------------------ //
bool Get_After_Keyword( 							      // EXTRACT FIELD AFTER SPECIFIC KEYWORD
        string line_, 								      // (input) string
        string key_, 								      // (input) keyword
        char del_,   								      // (input) field delimiter
        string& result_						                      // (output) field found
        );

// returns true if key_ is present in line ------------------------------------------ //
static inline bool Keyword_In_String( 
        string line_, 
        string key_
        ) ;

// converts a string to fundamental data types and vectors or arrays of them -------- //
template <class T>
void  convert_string( 
        string input_, 
        T &output_
        );

template <class T>
void  convert_string( 
        string input_, 
        vector<T> &output_
        );

template <class T, size_t n>
void  convert_string( 
        string input_, 
        array<T,n> &output_
        );

// ================================================================================== //
// TEMPLATES                                                                          //
// ================================================================================== //
# include "Operators.tpp"
# include "Operators_vector.tpp"
# include "MathOperators_vector.tpp"
# include "Operators_array.tpp"
# include "MathOperators_array.tpp"
# include "Operators_string.tpp"

#endif<|MERGE_RESOLUTION|>--- conflicted
+++ resolved
@@ -287,16 +287,8 @@
 // Operator "sign" ------------------------------------------------------------------- //
 template <class T>
 T sign(                                                                               // RETURNS THE SIGN 
-<<<<<<< HEAD
         const  T                    &                                                     // (input) input value
       );
-=======
-        const  T                val &                                                     // (input) input value
-      ){
-    return (T(0) < val) - (val < T(0));
-};
->>>>>>> 1847bce3
-
 
 // Operator "pow" ------------------------------------------------------------------- //
 template <class T>
